// damnati.cu — CUDA-accelerated Iterated Prisoner's Dilemma (IPD) tournament
// Build: nvcc -O3 -arch=sm_86 damnati.cu -o damnati
// Run:   ./damnati --agents 512 --rounds 200 --seed 42 --p-ngram 0.6

#include <cmath>
#include <cstdint>
#include <cstdio>
#include <cstdlib>
#include <cstring>
#include <cuda_runtime.h>
#include <getopt.h>
#include <stdexcept>
#include <string>
#include <vector>

#define CUDA_CHECK(call)                                                       \
  do {                                                                         \
    cudaError_t err = call;                                                    \
    if (err != cudaSuccess) {                                                  \
      std::fprintf(stderr, "CUDA error at %s:%d: %s\n", __FILE__, __LINE__,    \
                   cudaGetErrorString(err));                                   \
      std::exit(EXIT_FAILURE);                                                 \
    }                                                                          \
  } while (0)

// Payoffs
constexpr int Rw = 3; // (C,C)
constexpr int Sw = 0; // (C,D)
constexpr int Tw = 5; // (D,C)
constexpr int Pw = 1; // (D,D)

enum Act : int { C = 0, D = 1 };

enum Strategy : int {
  AC = 0,
  AD,
  TFT,
  GTFT,
  GRIM,
  RANDOM,
  PAVLOV,
  ALT,
  JOSS,
  TESTER,
  REPEAT,
  S_TFT,
  NGRAM
};

__device__ __host__ __forceinline__ int dmin(int a, int b) {
  return a < b ? a : b;
}
__device__ __host__ __forceinline__ int dmax(int a, int b) {
  return a > b ? a : b;
}
template <typename T>
__device__ __host__ __forceinline__ T dclamp(T v, T lo, T hi) {
  return v < lo ? lo : (v > hi ? hi : v);
}

// Integer square root using the non-restoring method.
// Returns floor(sqrt(x)) for 0 <= x < 2^63.
__device__ __host__ __forceinline__ long long isqrt64(long long x) {
  long long res = 0;
  long long bit = 1LL << 62; // Start at the highest power-of-four <= x (4^31)
  while (bit > x)
    bit >>= 2;
  while (bit != 0) {
    if (x >= res + bit) {
      x -= res + bit;
      res = (res >> 1) + bit;
    } else {
      res >>= 1;
    }
    bit >>= 2;
  }
  return res;
}

struct AgentParams {
  int strat;         // Strategy enum
  float epsilon;     // N-gram ε
  int depth;         // N-gram depth (determines memory size)
  float gtft_forget; // GTFT forgiveness prob
  int *counts;       // Pointer into preallocated visit-count buffer
  float *q;          // Pointer into preallocated Q-value buffer
};

__device__ __constant__ int d_payA[4] = {Rw, Sw, Tw, Pw};
__device__ __constant__ int d_payB[4] = {Rw, Tw, Sw, Pw};

__device__ __host__ __forceinline__ uint64_t mix64(uint64_t x) {
  x += 0x9E3779B97f4A7C15ULL;
  x = (x ^ (x >> 30)) * 0xBF58476D1CE4E5B9ULL;
  x = (x ^ (x >> 27)) * 0x94D049BB133111EBULL;
  x = x ^ (x >> 31);
  return x;
}
__device__ __host__ __forceinline__ float rng01(uint64_t seed, int i, int j,
                                                int r, int who) {
  uint64_t x = seed;
  x ^= (uint64_t)i * 0xD1342543DE82EF95ULL;
  x ^= (uint64_t)j * 0xA24BAED4963EE407ULL;
  x ^= (uint64_t)r * 0x9E3779B97f4A7C15ULL;
  x ^= (uint64_t)who * 0xC2B2AE3D27D4EB4FULL;
  x = mix64(x);
  return ((x >> 40) & 0xFFFFFF) / 16777216.0f;
}

struct PlayerState {
  int strat;
  int last = -1;
  int opp_last = -1;
  int defect_seen = 0;
  int depth = 0; // current depth
  float epsilon = 0.0f;
  unsigned int state = 0; // encoded history (2 bits/pair)
  int *counts = nullptr;  // visit counts buffer
  float *q = nullptr;     // Q-values buffer
  float gtft_forget = 0.1f;

  __device__ __forceinline__ void init_ngram(int d, float eps, int *cbuf,
                                             float *qbuf) {
    depth = d;
    epsilon = eps;
    state = 0u;
    counts = cbuf;
    q = qbuf;
    int n_states = 1 << (2 * d);
    for (int i = 0; i < n_states * 2; ++i) {
      counts[i] = 0;
      q[i] = 0.0f;
    }
  }
};

__device__ __host__ __forceinline__ int encode_pair(int my, int opp) {
  return (my << 1) | opp;
}

__device__ __host__ __forceinline__ int
ngram_choose(PlayerState &p, uint64_t seed, int i, int j, int r, int who) {
  if (p.depth <= 0) {
    return (p.q[0 * 2 + C] >= p.q[0 * 2 + D]) ? C : D;
  }
  if (rng01(seed, i, j, r, who) < p.epsilon)
    return (rng01(seed, i, j, r, who + 2) < 0.5f ? C : D);
  return (p.q[p.state * 2 + C] >= p.q[p.state * 2 + D]) ? C : D;
}

__device__ __host__ __forceinline__ void ngram_update(PlayerState &p, int my,
                                                      int opp, int reward) {
  const int mask = (p.depth == 0) ? 0 : ((1 << (2 * p.depth)) - 1);
  const int s = (p.depth == 0) ? 0 : p.state;
  int a = my;
  int cnt = ++p.counts[s * 2 + a];
  float oldq = p.q[s * 2 + a];
  p.q[s * 2 + a] = oldq + (float(reward) - oldq) / float(cnt);
  if (p.depth > 0) {
    unsigned int np = ((p.state << 2) | encode_pair(my, opp)) & (unsigned)mask;
    p.state = np;
  }
}

__device__ __host__ __forceinline__ int
choose_action(PlayerState &p, uint64_t seed, int i, int j, int r, int who) {
  switch ((Strategy)p.strat) {
  case AC:
    return C;
  case AD:
    return D;
  case TFT:
    return (p.opp_last == -1 ? C : p.opp_last);
  case GTFT:
    if (p.opp_last == D && rng01(seed, i, j, r, who) < p.gtft_forget)
      return C;
    return (p.opp_last == -1 ? C : p.opp_last);
  case GRIM:
    return (p.defect_seen > 0 ? D : C);
  case RANDOM:
    return (rng01(seed, i, j, r, who) < 0.5f ? C : D);
  case PAVLOV:
    return (p.last == p.opp_last ? (p.last == -1 ? C : p.last)
                                 : (p.last == -1 ? D : 1 - p.last));
  case ALT:
    return (p.last == -1 ? C : 1 - p.last);
  case JOSS:
    if (rng01(seed, i, j, r, who) < 0.1f)
      return D;
    return (p.opp_last == -1 ? C : p.opp_last);
  case TESTER:
    if (p.defect_seen == 0)
      return D;
    return (p.opp_last == -1 ? C : p.opp_last);
  case REPEAT:
    return (p.last == -1 ? C : p.last);
  case S_TFT:
    return (p.opp_last == -1 ? D : p.opp_last);
  case NGRAM:
    return ngram_choose(p, seed, i, j, r, who);
  }
  return C;
}

__global__ void play_all_pairs(const AgentParams *__restrict__ params,
                               int n_agents, int rounds, uint64_t seed,
                               int *__restrict__ scores) {
  long long idx = blockIdx.x * blockDim.x + threadIdx.x;
  long long total = (long long)n_agents * (n_agents - 1) / 2;
  if (idx >= total)
    return;

  // Invert the triangular number T(i) = i*(2n - i - 1)/2 to recover
  // the agent indices (i,j) from the linear pair index `idx` without
  // resorting to floating-point math.  The discriminant inside the square
  // root fits in 64 bits for practical `n_agents`.
  long long disc = -8LL * idx + 4LL * n_agents * (n_agents - 1) - 7LL;
  long long s = isqrt64(disc);
  int i = (int)(n_agents - 2 - ((s - 1) >> 1));
  long long start = (long long)i * (2LL * n_agents - i - 1) / 2;
  int j = (int)(i + 1 + (idx - start));

  AgentParams Ai = params[i];
  AgentParams Bj = params[j];

  PlayerState A;
  A.strat = Ai.strat;
  A.gtft_forget = Ai.gtft_forget;
  PlayerState B;
  B.strat = Bj.strat;
  B.gtft_forget = Bj.gtft_forget;

  if (A.strat == NGRAM)
    A.init_ngram(Ai.depth, Ai.epsilon, Ai.counts, Ai.q);
  if (B.strat == NGRAM)
    B.init_ngram(Bj.depth, Bj.epsilon, Bj.counts, Bj.q);

  int scoreA = 0, scoreB = 0;

#pragma unroll 1
  for (int r = 0; r < rounds; ++r) {
    int a = choose_action(A, seed, i, j, r, 0);
    int b = choose_action(B, seed, i, j, r, 1);

    int code = (a << 1) | b;
    int pa = d_payA[code];
    int pb = d_payB[code];
    scoreA += pa;
    scoreB += pb;

    if (A.strat == NGRAM)
      ngram_update(A, a, b, pa);
    if (B.strat == NGRAM)
      ngram_update(B, b, a, pb);

    A.opp_last = b;
    B.opp_last = a;
    A.last = a;
    B.last = b;
    if (b == D)
      ++A.defect_seen;
    if (a == D)
      ++B.defect_seen;
  }

  atomicAdd(&scores[i], scoreA);
  atomicAdd(&scores[j], scoreB);
}

struct Config {
  int n_agents = 256;
  int rounds = 200;
  uint64_t seed = 1234567ULL;
  float p_ngram = 0.5f; // fraction of N-gram learners
  int depth = 3;        // N-gram depth
  float epsilon = 0.1f; // N-gram ε
  float gtft_p = 0.1f;  // GTFT forgiveness
};

static void print_usage(FILE *stream, const char *prog) {
  std::fprintf(stream, "Usage: %s [OPTIONS]\n\n", prog);
  std::fprintf(stream, "Options:\n");
  std::fprintf(stream, "  --agents N    number of agents (>0)\n");
  std::fprintf(stream, "  --rounds R    rounds per match (>0)\n");
  std::fprintf(stream, "  --seed S      RNG seed\n");
  std::fprintf(stream, "  --p-ngram F   fraction of N-gram learners [0,1]\n");
  std::fprintf(stream, "  --depth D     N-gram depth (>=0)\n");
  std::fprintf(stream, "  --epsilon E   exploration rate [0,1]\n");
  std::fprintf(stream, "  --gtft P      GTFT forgiveness [0,1]\n");
  std::fprintf(stream,
               "\nExample:\n  %s --agents 512 --rounds 200 --p-ngram 0.6 "
               "--depth 3 --epsilon 0.1 --gtft 0.2\n",
               prog);
}

void parse_cli(int argc, char **argv, Config &cfg) {
  static const struct option long_opts[] = {
      {"agents", required_argument, nullptr, 'a'},
      {"rounds", required_argument, nullptr, 'r'},
      {"seed", required_argument, nullptr, 's'},
      {"p-ngram", required_argument, nullptr, 'p'},
      {"depth", required_argument, nullptr, 'd'},
      {"epsilon", required_argument, nullptr, 'e'},
      {"gtft", required_argument, nullptr, 'g'},
      {"help", no_argument, nullptr, 'h'},
      {nullptr, 0, nullptr, 0}};

  opterr = 0;
  optind = 1;
  int opt;
  while ((opt = getopt_long(argc, argv, "", long_opts, nullptr)) != -1) {
    switch (opt) {
    case 'a':
      cfg.n_agents = std::atoi(optarg);
<<<<<<< HEAD
      if (cfg.n_agents < 2) {
        std::fprintf(stderr, "Error: --agents must be at least 2.\n");
        std::exit(EXIT_FAILURE);
=======
      if (cfg.n_agents <= 0) {
        throw std::runtime_error("Error: --agents must be positive.");
>>>>>>> 9aa6425d
      }
      break;
    case 'r':
      cfg.rounds = std::atoi(optarg);
      if (cfg.rounds <= 0) {
        throw std::runtime_error("Error: --rounds must be positive.");
      }
      break;
    case 's':
      cfg.seed = std::strtoull(optarg, nullptr, 10);
      break;
    case 'p':
      cfg.p_ngram = std::atof(optarg);
      if (cfg.p_ngram < 0.0f || cfg.p_ngram > 1.0f) {
        throw std::runtime_error("Error: --p-ngram must be in [0,1].");
      }
      break;
    case 'd':
      cfg.depth = std::atoi(optarg);
      if (cfg.depth < 0) {
        throw std::runtime_error("Error: --depth must be non-negative.");
      }
      break;
    case 'e':
      cfg.epsilon = std::atof(optarg);
      if (cfg.epsilon < 0.0f || cfg.epsilon > 1.0f) {
        throw std::runtime_error("Error: --epsilon must be in [0,1].");
      }
      break;
    case 'g':
      cfg.gtft_p = std::atof(optarg);
      if (cfg.gtft_p < 0.0f || cfg.gtft_p > 1.0f) {
        throw std::runtime_error("Error: --gtft must be in [0,1].");
      }
      break;
    case 'h':
<<<<<<< HEAD
      std::printf("Usage: %s [OPTIONS]\n\n", argv[0]);
      std::printf("Options:\n");
      std::printf("  --agents N    number of agents (>=2)\n");
      std::printf("  --rounds R    rounds per match (>0)\n");
      std::printf("  --seed S      RNG seed\n");
      std::printf("  --p-ngram F   fraction of N-gram learners [0,1]\n");
      std::printf("  --depth D     N-gram depth (>=0)\n");
      std::printf("  --epsilon E   exploration rate [0,1]\n");
      std::printf("  --gtft P      GTFT forgiveness [0,1]\n");
      std::printf("\nExample:\n  %s --agents 512 --rounds 200 --p-ngram 0.6 "
                  "--depth 3 --epsilon 0.1 --gtft 0.2\n",
                  argv[0]);
=======
      print_usage(stdout, argv[0]);
>>>>>>> 9aa6425d
      std::exit(0);
    case '?': {
      std::string flag = (optind > 0 && optind - 1 < argc)
                             ? std::string(argv[optind - 1])
                             : std::string();
      if (!flag.empty())
        throw std::runtime_error("Error: unrecognized option '" + flag + "'.");
      throw std::runtime_error("Error: unrecognized option.");
    }
    default:
      if (optind > 0 && optind <= argc) {
        std::fprintf(stderr, "Error: unknown option '%s'.\n", argv[optind - 1]);
      } else {
        std::fprintf(stderr, "Error: unknown option encountered.\n");
      }
      print_usage(stderr, argv[0]);
      std::exit(EXIT_FAILURE);
    }
  }
}

static const Strategy classics[12] = {AC,     AD,  TFT,  GTFT,   GRIM,   RANDOM,
                                      PAVLOV, ALT, JOSS, TESTER, REPEAT, S_TFT};

static inline void iswap(int &a, int &b) {
  int t = a;
  a = b;
  b = t;
}

static inline uint64_t host_mix64(uint64_t x) {
  x += 0x9E3779B97f4A7C15ULL;
  x = (x ^ (x >> 30)) * 0xBF58476D1CE4E5B9ULL;
  x = (x ^ (x >> 27)) * 0x94D049BB133111EBULL;
  x = x ^ (x >> 31);
  return x;
}
static void host_shuffle(std::vector<int> &idx, uint64_t seed) {
  uint64_t x = seed ? seed : 0xA5A5A5A5A5A5A5A5ULL;
  for (int i = (int)idx.size() - 1; i > 0; --i) {
    x = host_mix64(x ^ (uint64_t)i);
    int j = (int)(x % (uint64_t)(i + 1));
    if (j < 0)
      j = -j; // paranoia
    iswap(idx[i], idx[j]);
  }
}

void build_population(const Config &cfg, std::vector<AgentParams> &hparams) {
  const int n = cfg.n_agents;
  const int n_ng = int(cfg.p_ngram * n + 0.5f);
  for (int i = 0; i < n; ++i) {
    AgentParams p{};
    if (i < n_ng) {
      p.strat = NGRAM;
      p.depth = cfg.depth;
      p.epsilon = cfg.epsilon;
      p.gtft_forget = cfg.gtft_p;
    } else {
      Strategy s = classics[(i - n_ng) % 12];
      p.strat = s;
      p.depth = 0;
      p.epsilon = 0.0f;
      p.gtft_forget = cfg.gtft_p;
    }
    hparams[i] = p;
  }

  std::vector<int> idx(n);
  for (int i = 0; i < n; ++i)
    idx[i] = i;
  host_shuffle(idx, cfg.seed);
  std::vector<AgentParams> copy = hparams;
  for (int i = 0; i < n; ++i)
    hparams[i] = copy[idx[i]];
}

void run_gpu(const Config &cfg) {
  const int n = cfg.n_agents;
  const int rounds = cfg.rounds;
  const uint64_t seed = cfg.seed;

  std::vector<AgentParams> hparams(n);
  build_population(cfg, hparams);

  // Preallocate buffers for all N-gram agents
  size_t total_states = 0;
  for (int i = 0; i < n; ++i) {
    if (hparams[i].strat == NGRAM) {
      int states = 1 << (2 * hparams[i].depth);
      total_states += (size_t)states * 2;
    }
  }
  std::vector<int> h_counts(total_states, 0);
  std::vector<float> h_q(total_states, 0.0f);
  int *d_counts = nullptr;
  float *d_q = nullptr;
  if (total_states > 0) {
    CUDA_CHECK(cudaMalloc(&d_counts, total_states * sizeof(int)));
    CUDA_CHECK(cudaMalloc(&d_q, total_states * sizeof(float)));
    CUDA_CHECK(cudaMemcpy(d_counts, h_counts.data(), total_states * sizeof(int),
                          cudaMemcpyHostToDevice));
    CUDA_CHECK(cudaMemcpy(d_q, h_q.data(), total_states * sizeof(float),
                          cudaMemcpyHostToDevice));
  }
  size_t offset = 0;
  for (int i = 0; i < n; ++i) {
    if (hparams[i].strat == NGRAM) {
      int states = 1 << (2 * hparams[i].depth);
      hparams[i].counts = d_counts + offset;
      hparams[i].q = d_q + offset;
      offset += (size_t)states * 2;
    } else {
      hparams[i].counts = nullptr;
      hparams[i].q = nullptr;
    }
  }

  AgentParams *d_params = nullptr;
  int *d_scores = nullptr;
  CUDA_CHECK(cudaMallocManaged(&d_params, n * sizeof(AgentParams)));
  CUDA_CHECK(cudaMallocManaged(&d_scores, n * sizeof(int)));
  std::memcpy(d_params, hparams.data(), n * sizeof(AgentParams));
  std::memset(d_scores, 0, n * sizeof(int));

  long long total_pairs = (long long)n * (n - 1) / 2;
  if (total_pairs == 0) {
    std::fprintf(
        stderr,
        "Warning: not enough agents to form pairs; skipping kernel launch.\n");
  } else {
    int threads = 256;
    int blocks = (int)((total_pairs + threads - 1) / threads);

    play_all_pairs<<<blocks, threads>>>(d_params, n, rounds, seed, d_scores);
    CUDA_CHECK(cudaGetLastError());
    CUDA_CHECK(cudaDeviceSynchronize());
  }

  long long total = 0;
  int minv = 2147483647;
  int maxv = -2147483647 - 1;
  for (int i = 0; i < n; ++i) {
    total += d_scores[i];
    minv = dmin(minv, d_scores[i]);
    maxv = dmax(maxv, d_scores[i]);
  }

  double mean = double(total) / double(n);
  long double varacc = 0.0L;
  for (int i = 0; i < n; ++i) {
    long double d = (long double)d_scores[i] - (long double)mean;
    varacc += d * d;
  }
  double stdev = std::sqrt(double(varacc / (n > 1 ? (n - 1) : 1)));

  std::printf("{\"agents\":%d,\"rounds\":%d,\"p_ngram\":%.3f,\"depth\":%d,"
              "\"epsilon\":%.3f,\n",
              n, rounds, cfg.p_ngram, cfg.depth, cfg.epsilon);
  std::printf(" \"avg_score\":%.3f,\"min\":%d,\"max\":%d,\"stdev\":%.3f,\n",
              mean, minv, maxv, stdev);

  double sum_by[14] = {0.0};
  int cnt_by[14] = {0};
  for (int i = 0; i < n; ++i) {
    sum_by[hparams[i].strat] += d_scores[i];
    cnt_by[hparams[i].strat]++;
  }

  std::printf(" \"by_strategy\":{");
  const char *names[] = {"AC",     "AD",     "TFT",  "GTFT", "GRIM",
                         "RANDOM", "PAVLOV", "ALT",  "JOSS", "TESTER",
                         "REPEAT", "S_TFT",  "NGRAM"};
  bool first = true;
  for (int s = 0; s <= NGRAM; ++s) {
    if (cnt_by[s] == 0)
      continue;
    if (!first) {
      std::printf(",");
    }
    std::printf("\"%s\":{\"mean\":%.3f,\"count\":%d}", names[s],
                sum_by[s] / (double)dmax(1, cnt_by[s]), cnt_by[s]);
    first = false;
  }
  std::printf("}}\n");

  int show = dmin(10, n);
  for (int i = 0; i < show; ++i) {
    std::printf("agent[%d]: strat=%s score=%d\n", i, names[hparams[i].strat],
                d_scores[i]);
  }

  CUDA_CHECK(cudaFree(d_params));
  CUDA_CHECK(cudaFree(d_scores));
  if (d_counts)
    CUDA_CHECK(cudaFree(d_counts));
  if (d_q)
    CUDA_CHECK(cudaFree(d_q));
}

#ifndef DAMNATI_NO_MAIN
int main(int argc, char **argv) {
  Config cfg;
  try {
    parse_cli(argc, argv, cfg);
  } catch (const std::exception &ex) {
    std::fprintf(stderr, "%s\n", ex.what());
    return EXIT_FAILURE;
  }
  run_gpu(cfg);
  return 0;
}
#endif<|MERGE_RESOLUTION|>--- conflicted
+++ resolved
@@ -312,14 +312,9 @@
     switch (opt) {
     case 'a':
       cfg.n_agents = std::atoi(optarg);
-<<<<<<< HEAD
       if (cfg.n_agents < 2) {
         std::fprintf(stderr, "Error: --agents must be at least 2.\n");
         std::exit(EXIT_FAILURE);
-=======
-      if (cfg.n_agents <= 0) {
-        throw std::runtime_error("Error: --agents must be positive.");
->>>>>>> 9aa6425d
       }
       break;
     case 'r':
@@ -356,22 +351,7 @@
       }
       break;
     case 'h':
-<<<<<<< HEAD
-      std::printf("Usage: %s [OPTIONS]\n\n", argv[0]);
-      std::printf("Options:\n");
-      std::printf("  --agents N    number of agents (>=2)\n");
-      std::printf("  --rounds R    rounds per match (>0)\n");
-      std::printf("  --seed S      RNG seed\n");
-      std::printf("  --p-ngram F   fraction of N-gram learners [0,1]\n");
-      std::printf("  --depth D     N-gram depth (>=0)\n");
-      std::printf("  --epsilon E   exploration rate [0,1]\n");
-      std::printf("  --gtft P      GTFT forgiveness [0,1]\n");
-      std::printf("\nExample:\n  %s --agents 512 --rounds 200 --p-ngram 0.6 "
-                  "--depth 3 --epsilon 0.1 --gtft 0.2\n",
-                  argv[0]);
-=======
       print_usage(stdout, argv[0]);
->>>>>>> 9aa6425d
       std::exit(0);
     case '?': {
       std::string flag = (optind > 0 && optind - 1 < argc)
