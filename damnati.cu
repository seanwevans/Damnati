--- conflicted
+++ resolved
@@ -361,7 +361,6 @@
       throw std::runtime_error("Error: unrecognized option.");
     }
     default:
-<<<<<<< HEAD
       if (optind > 0 && optind <= argc) {
         std::fprintf(stderr, "Error: unknown option '%s'.\n", argv[optind - 1]);
       } else {
@@ -369,9 +368,6 @@
       }
       print_usage(stderr, argv[0]);
       std::exit(EXIT_FAILURE);
-=======
-      throw std::runtime_error("Error: unrecognized option.");
->>>>>>> 9524db6e
     }
   }
 }
